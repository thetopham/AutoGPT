import json
import logging
import os
from pathlib import Path

import charset_normalizer
import docx
import markdown
import PyPDF2
import yaml
from bs4 import BeautifulSoup
from pylatexenc.latex2text import LatexNodes2Text


logger = logging.getLogger(__name__)


class ParserStrategy:
    def read(self, file_path: Path) -> str:
        raise NotImplementedError


# Basic text file reading
class TXTParser(ParserStrategy):
    def read(self, file_path: Path) -> str:
        charset_match = charset_normalizer.from_path(file_path).best()
        logger.debug(f"Reading '{file_path}' with encoding '{charset_match.encoding}'")
        return str(charset_match)


# Reading text from binary file using pdf parser
class PDFParser(ParserStrategy):
    def read(self, file_path: Path) -> str:
        parser = PyPDF2.PdfReader(file_path)
        text = ""
        for page_idx in range(len(parser.pages)):
            text += parser.pages[page_idx].extract_text()
        return text


# Reading text from binary file using docs parser
class DOCXParser(ParserStrategy):
    def read(self, file_path: Path) -> str:
        doc_file = docx.Document(file_path)
        text = ""
        for para in doc_file.paragraphs:
            text += para.text
        return text


# Reading as dictionary and returning string format
class JSONParser(ParserStrategy):
    def read(self, file_path: Path) -> str:
        with open(file_path, "r") as f:
            data = json.load(f)
            text = str(data)
        return text


class XMLParser(ParserStrategy):
    def read(self, file_path: Path) -> str:
        with open(file_path, "r") as f:
            soup = BeautifulSoup(f, "xml")
            text = soup.get_text()
        return text


# Reading as dictionary and returning string format
class YAMLParser(ParserStrategy):
    def read(self, file_path: Path) -> str:
        with open(file_path, "r") as f:
            data = yaml.load(f, Loader=yaml.FullLoader)
            text = str(data)
        return text


class HTMLParser(ParserStrategy):
    def read(self, file_path: Path) -> str:
        with open(file_path, "r") as f:
            soup = BeautifulSoup(f, "html.parser")
            text = soup.get_text()
        return text


class MarkdownParser(ParserStrategy):
    def read(self, file_path: Path) -> str:
        with open(file_path, "r") as f:
            html = markdown.markdown(f.read())
            text = "".join(BeautifulSoup(html, "html.parser").findAll(string=True))
        return text


class LaTeXParser(ParserStrategy):
    def read(self, file_path: Path) -> str:
        with open(file_path, "r") as f:
            latex = f.read()
        text = LatexNodes2Text().latex_to_text(latex)
        return text


class FileContext:
    def __init__(self, parser: ParserStrategy, logger: logging.Logger):
        self.parser = parser
        self.logger = logger

    def set_parser(self, parser: ParserStrategy) -> None:
        self.logger.debug(f"Setting Context Parser to {parser}")
        self.parser = parser

    def read_file(self, file_path) -> str:
        self.logger.debug(f"Reading file {file_path} with parser {self.parser}")
        return self.parser.read(file_path)


extension_to_parser = {
    ".txt": TXTParser(),
    ".csv": TXTParser(),
    ".pdf": PDFParser(),
    ".docx": DOCXParser(),
    ".json": JSONParser(),
    ".xml": XMLParser(),
    ".yaml": YAMLParser(),
    ".yml": YAMLParser(),
    ".html": HTMLParser(),
    ".htm": HTMLParser(),
    ".xhtml": HTMLParser(),
    ".md": MarkdownParser(),
    ".markdown": MarkdownParser(),
    ".tex": LaTeXParser(),
}


def is_file_binary_fn(file_path: Path):
    """Given a file path load all its content and checks if the null bytes is present

    Args:
        file_path (_type_): _description_

    Returns:
        bool: is_binary
    """
    with open(file_path, "rb") as f:
        file_data = f.read()
    if b"\x00" in file_data:
        return True
    return False


<<<<<<< HEAD
def read_textual_file(file_path: Path, logger: logs.Logger) -> str:
    if not file_path.is_absolute():
        raise ValueError("File path must be absolute")

    if not file_path.is_file():
        if not file_path.exists():
            raise FileNotFoundError(
                f"read_file {file_path} failed: no such file or directory"
            )
        else:
            raise ValueError(f"read_file failed: {file_path} is not a file")

=======
def read_textual_file(file_path: str, logger: logging.Logger) -> str:
    if not os.path.isfile(file_path):
        raise FileNotFoundError(
            f"read_file {file_path} failed: no such file or directory"
        )
>>>>>>> 4e761b49
    is_binary = is_file_binary_fn(file_path)
    file_extension = os.path.splitext(file_path)[1].lower()
    parser = extension_to_parser.get(file_extension)
    if not parser:
        if is_binary:
            raise ValueError(f"Unsupported binary file format: {file_extension}")
        # fallback to txt file parser (to support script and code files loading)
        parser = TXTParser()
    file_context = FileContext(parser, logger)
    return file_context.read_file(file_path)<|MERGE_RESOLUTION|>--- conflicted
+++ resolved
@@ -146,8 +146,7 @@
     return False
 
 
-<<<<<<< HEAD
-def read_textual_file(file_path: Path, logger: logs.Logger) -> str:
+def read_textual_file(file_path: Path, logger: logging.Logger) -> str:
     if not file_path.is_absolute():
         raise ValueError("File path must be absolute")
 
@@ -159,13 +158,6 @@
         else:
             raise ValueError(f"read_file failed: {file_path} is not a file")
 
-=======
-def read_textual_file(file_path: str, logger: logging.Logger) -> str:
-    if not os.path.isfile(file_path):
-        raise FileNotFoundError(
-            f"read_file {file_path} failed: no such file or directory"
-        )
->>>>>>> 4e761b49
     is_binary = is_file_binary_fn(file_path)
     file_extension = os.path.splitext(file_path)[1].lower()
     parser = extension_to_parser.get(file_extension)
